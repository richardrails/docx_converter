--- conflicted
+++ resolved
@@ -143,11 +143,7 @@
 
         when "pStyle"
           # This is a reference to one of Word's paragraph-level styles
-<<<<<<< HEAD
           # puts "w:val: #{nd["w:val"]}"
-=======
-          #puts "w:val: #{nd["w:val"]}"
->>>>>>> 23ca3a5a
           case nd["w:val"]
             when "Title", "Nadpis"
               add = "{: .class = 'title' }\n"
@@ -176,11 +172,7 @@
           when "rPr"
             # This inline node is formatted. The first child always specifies the formatting of the subsequent 't' (text) node.
             format_node = first_child.children.first
-<<<<<<< HEAD
             # puts "fomat node: #{format_node.name}"
-=======
-            #puts "fomat node: #{format_node.name}"
->>>>>>> 23ca3a5a
             case format_node.name
             when "vertAlign"
               case format_node.attributes["val"].value
@@ -270,11 +262,7 @@
           add = "[#{nd.text}](#{nd.text})"
         else
           # ignore those nodes
-<<<<<<< HEAD
           # puts ' ' * depth + "ELSE: #{ nd.name }"
-=======
-          #puts ' ' * depth + "ELSE: #{ nd.name }"
->>>>>>> 23ca3a5a
         end
 
         output += add
